extern crate tail;

use crate::common::util::*;
use std::char::from_digit;
use std::io::Write;

static FOOBAR_TXT: &str = "foobar.txt";
static FOOBAR_2_TXT: &str = "foobar2.txt";
static FOOBAR_WITH_NULL_TXT: &str = "foobar_with_null.txt";

#[test]
fn test_stdin_default() {
    new_ucmd!()
        .pipe_in_fixture(FOOBAR_TXT)
        .run()
        .stdout_is_fixture("foobar_stdin_default.expected");
}

#[test]
fn test_single_default() {
    new_ucmd!()
        .arg(FOOBAR_TXT)
        .run()
        .stdout_is_fixture("foobar_single_default.expected");
}

#[test]
fn test_n_greater_than_number_of_lines() {
    new_ucmd!()
        .arg("-n")
        .arg("99999999")
        .arg(FOOBAR_TXT)
        .run()
        .stdout_is_fixture(FOOBAR_TXT);
}

#[test]
fn test_null_default() {
    new_ucmd!()
        .arg("-z")
        .arg(FOOBAR_WITH_NULL_TXT)
        .run()
        .stdout_is_fixture("foobar_with_null_default.expected");
}

#[test]
fn test_follow() {
    let (at, mut ucmd) = at_and_ucmd!();

    let mut child = ucmd.arg("-f").arg(FOOBAR_TXT).run_no_wait();

    let expected = at.read("foobar_single_default.expected");
    assert_eq!(read_size(&mut child, expected.len()), expected);

    // We write in a temporary copy of foobar.txt
    let expected = "line1\nline2\n";
    at.append(FOOBAR_TXT, expected);

    assert_eq!(read_size(&mut child, expected.len()), expected);

    child.kill().unwrap();
}

#[test]
fn test_follow_multiple() {
    let (at, mut ucmd) = at_and_ucmd!();
    let mut child = ucmd
        .arg("-f")
        .arg(FOOBAR_TXT)
        .arg(FOOBAR_2_TXT)
        .run_no_wait();

    let expected = at.read("foobar_follow_multiple.expected");
    assert_eq!(read_size(&mut child, expected.len()), expected);

    let first_append = "trois\n";
    at.append(FOOBAR_2_TXT, first_append);
    assert_eq!(read_size(&mut child, first_append.len()), first_append);

    let second_append = "twenty\nthirty\n";
    let expected = at.read("foobar_follow_multiple_appended.expected");
    at.append(FOOBAR_TXT, second_append);
    assert_eq!(read_size(&mut child, expected.len()), expected);

    child.kill().unwrap();
}

#[test]
fn test_follow_stdin() {
    new_ucmd!()
        .arg("-f")
        .pipe_in_fixture(FOOBAR_TXT)
        .run()
        .stdout_is_fixture("follow_stdin.expected");
}

// FixME: test PASSES for usual windows builds, but fails for coverage testing builds (likely related to the specific RUSTFLAGS '-Zpanic_abort_tests -Cpanic=abort')  This test also breaks tty settings under bash requiring a 'stty sane' or reset. // spell-checker:disable-line
#[cfg(disable_until_fixed)]
#[test]
fn test_follow_with_pid() {
    use std::process::{Command, Stdio};
    use std::thread::sleep;
    use std::time::Duration;

    let (at, mut ucmd) = at_and_ucmd!();

    #[cfg(unix)]
    let dummy_cmd = "sh";
    #[cfg(windows)]
    let dummy_cmd = "cmd";

    let mut dummy = Command::new(dummy_cmd)
        .stdout(Stdio::null())
        .spawn()
        .unwrap();
    let pid = dummy.id();

    let mut child = ucmd
        .arg("-f")
        .arg(format!("--pid={}", pid))
        .arg(FOOBAR_TXT)
        .arg(FOOBAR_2_TXT)
        .run_no_wait();

    let expected = at.read("foobar_follow_multiple.expected");
    assert_eq!(read_size(&mut child, expected.len()), expected);

    let first_append = "trois\n";
    at.append(FOOBAR_2_TXT, first_append);
    assert_eq!(read_size(&mut child, first_append.len()), first_append);

    let second_append = "twenty\nthirty\n";
    let expected = at.read("foobar_follow_multiple_appended.expected");
    at.append(FOOBAR_TXT, second_append);
    assert_eq!(read_size(&mut child, expected.len()), expected);

    // kill the dummy process and give tail time to notice this
    dummy.kill().unwrap();
    let _ = dummy.wait();
    sleep(Duration::from_secs(1));

    let third_append = "should\nbe\nignored\n";
    at.append(FOOBAR_TXT, third_append);
    assert_eq!(read_size(&mut child, 1), "\u{0}");

    // On Unix, trying to kill a process that's already dead is fine; on Windows it's an error.
    #[cfg(unix)]
    child.kill().unwrap();
    #[cfg(windows)]
    assert_eq!(child.kill().is_err(), true);
}

#[test]
fn test_single_big_args() {
    const FILE: &str = "single_big_args.txt";
    const EXPECTED_FILE: &str = "single_big_args_expected.txt";
    const LINES: usize = 1_000_000;
    const N_ARG: usize = 100_000;

    let (at, mut ucmd) = at_and_ucmd!();

    let mut big_input = at.make_file(FILE);
    for i in 0..LINES {
        writeln!(&mut big_input, "Line {}", i).expect("Could not write to FILE");
    }
    big_input.flush().expect("Could not flush FILE");

    let mut big_expected = at.make_file(EXPECTED_FILE);
    for i in (LINES - N_ARG)..LINES {
        writeln!(&mut big_expected, "Line {}", i).expect("Could not write to EXPECTED_FILE");
    }
    big_expected.flush().expect("Could not flush EXPECTED_FILE");

    ucmd.arg(FILE)
        .arg("-n")
        .arg(format!("{}", N_ARG))
        .run()
        .stdout_is(at.read(EXPECTED_FILE));
}

#[test]
fn test_bytes_single() {
    new_ucmd!()
        .arg("-c")
        .arg("10")
        .arg(FOOBAR_TXT)
        .run()
        .stdout_is_fixture("foobar_bytes_single.expected");
}

#[test]
fn test_bytes_stdin() {
    new_ucmd!()
        .arg("-c")
        .arg("13")
        .pipe_in_fixture(FOOBAR_TXT)
        .run()
        .stdout_is_fixture("foobar_bytes_stdin.expected");
}

#[test]
fn test_bytes_big() {
    const FILE: &str = "test_bytes_big.txt";
    const EXPECTED_FILE: &str = "test_bytes_big_expected.txt";
    const BYTES: usize = 1_000_000;
    const N_ARG: usize = 100_000;

    let (at, mut ucmd) = at_and_ucmd!();

    let mut big_input = at.make_file(FILE);
    for i in 0..BYTES {
        let digit = from_digit((i % 10) as u32, 10).unwrap();
        write!(&mut big_input, "{}", digit).expect("Could not write to FILE");
    }
    big_input.flush().expect("Could not flush FILE");

    let mut big_expected = at.make_file(EXPECTED_FILE);
    for i in (BYTES - N_ARG)..BYTES {
        let digit = from_digit((i % 10) as u32, 10).unwrap();
        write!(&mut big_expected, "{}", digit).expect("Could not write to EXPECTED_FILE");
    }
    big_expected.flush().expect("Could not flush EXPECTED_FILE");

    let result = ucmd
        .arg(FILE)
        .arg("-c")
        .arg(format!("{}", N_ARG))
        .succeeds()
        .stdout_move_str();
    let expected = at.read(EXPECTED_FILE);

    assert_eq!(result.len(), expected.len());
    for (actual_char, expected_char) in result.chars().zip(expected.chars()) {
        assert_eq!(actual_char, expected_char);
    }
}

#[test]
<<<<<<< HEAD
=======
fn test_parse_size() {
    // No suffix.
    assert_eq!(Ok(1234), parse_size("1234"));

    // kB is 1000
    assert_eq!(Ok(9 * 1000), parse_size("9kB"));

    // K is 1024
    assert_eq!(Ok(2 * 1024), parse_size("2K"));

    let suffixes = [
        ('M', 2u32),
        ('G', 3u32),
        ('T', 4u32),
        ('P', 5u32),
        ('E', 6u32),
    ];

    for &(c, exp) in &suffixes {
        let s = format!("2{}B", c);
        assert_eq!(Ok(2 * (1000_u64).pow(exp)), parse_size(&s));

        let s = format!("2{}", c);
        assert_eq!(Ok(2 * (1024_u64).pow(exp)), parse_size(&s));
    }

    // Sizes that are too big.
    assert!(parse_size("1Z").is_err());
    assert!(parse_size("1Y").is_err());

    // Bad number
    assert!(parse_size("328hdsf3290").is_err()); // spell-checker:disable-line
}

#[test]
>>>>>>> 3625d98f
fn test_lines_with_size_suffix() {
    const FILE: &str = "test_lines_with_size_suffix.txt";
    const EXPECTED_FILE: &str = "test_lines_with_size_suffix_expected.txt";
    const LINES: usize = 3_000;
    const N_ARG: usize = 2 * 1024;

    let (at, mut ucmd) = at_and_ucmd!();

    let mut big_input = at.make_file(FILE);
    for i in 0..LINES {
        writeln!(&mut big_input, "Line {}", i).expect("Could not write to FILE");
    }
    big_input.flush().expect("Could not flush FILE");

    let mut big_expected = at.make_file(EXPECTED_FILE);
    for i in (LINES - N_ARG)..LINES {
        writeln!(&mut big_expected, "Line {}", i).expect("Could not write to EXPECTED_FILE");
    }
    big_expected.flush().expect("Could not flush EXPECTED_FILE");

    ucmd.arg(FILE)
        .arg("-n")
        .arg("2K")
        .run()
        .stdout_is_fixture(EXPECTED_FILE);
}

#[test]
fn test_multiple_input_files() {
    new_ucmd!()
        .arg(FOOBAR_TXT)
        .arg(FOOBAR_2_TXT)
        .run()
        .stdout_is_fixture("foobar_follow_multiple.expected");
}

#[test]
fn test_multiple_input_files_with_suppressed_headers() {
    new_ucmd!()
        .arg(FOOBAR_TXT)
        .arg(FOOBAR_2_TXT)
        .arg("-q")
        .run()
        .stdout_is_fixture("foobar_multiple_quiet.expected");
}

#[test]
fn test_multiple_input_quiet_flag_overrides_verbose_flag_for_suppressing_headers() {
    // TODO: actually the later one should win, i.e. -qv should lead to headers being printed, -vq to them being suppressed
    new_ucmd!()
        .arg(FOOBAR_TXT)
        .arg(FOOBAR_2_TXT)
        .arg("-q")
        .arg("-v")
        .run()
        .stdout_is_fixture("foobar_multiple_quiet.expected");
}

#[test]
fn test_negative_indexing() {
    let positive_lines_index = new_ucmd!().arg("-n").arg("5").arg(FOOBAR_TXT).run();

    let negative_lines_index = new_ucmd!().arg("-n").arg("-5").arg(FOOBAR_TXT).run();

    let positive_bytes_index = new_ucmd!().arg("-c").arg("20").arg(FOOBAR_TXT).run();

    let negative_bytes_index = new_ucmd!().arg("-c").arg("-20").arg(FOOBAR_TXT).run();

    assert_eq!(positive_lines_index.stdout(), negative_lines_index.stdout());
    assert_eq!(positive_bytes_index.stdout(), negative_bytes_index.stdout());
}

#[test]
fn test_sleep_interval() {
    new_ucmd!().arg("-s").arg("10").arg(FOOBAR_TXT).succeeds();
}

/// Test for reading all but the first NUM bytes: `tail -c +3`.
#[test]
fn test_positive_bytes() {
    new_ucmd!()
        .args(&["-c", "+3"])
        .pipe_in("abcde")
        .succeeds()
        .stdout_is("cde");
}

/// Test for reading all bytes, specified by `tail -c +0`.
#[test]
fn test_positive_zero_bytes() {
    new_ucmd!()
        .args(&["-c", "+0"])
        .pipe_in("abcde")
        .succeeds()
        .stdout_is("abcde");
}

/// Test for reading all but the first NUM lines: `tail -n +3`.
#[test]
fn test_positive_lines() {
    new_ucmd!()
        .args(&["-n", "+3"])
        .pipe_in("a\nb\nc\nd\ne\n")
        .succeeds()
        .stdout_is("c\nd\ne\n");
}

/// Test for reading all lines, specified by `tail -n +0`.
#[test]
fn test_positive_zero_lines() {
    new_ucmd!()
        .args(&["-n", "+0"])
        .pipe_in("a\nb\nc\nd\ne\n")
        .succeeds()
        .stdout_is("a\nb\nc\nd\ne\n");
}

#[test]
fn test_tail_invalid_num() {
    new_ucmd!()
        .args(&["-c", "1024R", "emptyfile.txt"])
        .fails()
        .stderr_is("tail: invalid number of bytes: ‘1024R’");
    new_ucmd!()
        .args(&["-n", "1024R", "emptyfile.txt"])
        .fails()
        .stderr_is("tail: invalid number of lines: ‘1024R’");
    #[cfg(not(target_pointer_width = "128"))]
    new_ucmd!()
        .args(&["-c", "1Y", "emptyfile.txt"])
        .fails()
        .stderr_is(
            "tail: invalid number of bytes: ‘1Y’: Value too large to be stored in data type",
        );
    #[cfg(not(target_pointer_width = "128"))]
    new_ucmd!()
        .args(&["-n", "1Y", "emptyfile.txt"])
        .fails()
        .stderr_is(
            "tail: invalid number of lines: ‘1Y’: Value too large to be stored in data type",
        );
}

#[test]
fn test_tail_num_with_undocumented_sign_bytes() {
    // tail: '-' is not documented (8.32 man pages)
    // head: '+' is not documented (8.32 man pages)
    const ALPHABET: &str = "abcdefghijklmnopqrstuvwxyz";
    new_ucmd!()
        .args(&["-c", "5"])
        .pipe_in(ALPHABET)
        .succeeds()
        .stdout_is("vwxyz");
    new_ucmd!()
        .args(&["-c", "-5"])
        .pipe_in(ALPHABET)
        .succeeds()
        .stdout_is("vwxyz");
    new_ucmd!()
        .args(&["-c", "+5"])
        .pipe_in(ALPHABET)
        .succeeds()
        .stdout_is("efghijklmnopqrstuvwxyz");
}<|MERGE_RESOLUTION|>--- conflicted
+++ resolved
@@ -236,44 +236,6 @@
 }
 
 #[test]
-<<<<<<< HEAD
-=======
-fn test_parse_size() {
-    // No suffix.
-    assert_eq!(Ok(1234), parse_size("1234"));
-
-    // kB is 1000
-    assert_eq!(Ok(9 * 1000), parse_size("9kB"));
-
-    // K is 1024
-    assert_eq!(Ok(2 * 1024), parse_size("2K"));
-
-    let suffixes = [
-        ('M', 2u32),
-        ('G', 3u32),
-        ('T', 4u32),
-        ('P', 5u32),
-        ('E', 6u32),
-    ];
-
-    for &(c, exp) in &suffixes {
-        let s = format!("2{}B", c);
-        assert_eq!(Ok(2 * (1000_u64).pow(exp)), parse_size(&s));
-
-        let s = format!("2{}", c);
-        assert_eq!(Ok(2 * (1024_u64).pow(exp)), parse_size(&s));
-    }
-
-    // Sizes that are too big.
-    assert!(parse_size("1Z").is_err());
-    assert!(parse_size("1Y").is_err());
-
-    // Bad number
-    assert!(parse_size("328hdsf3290").is_err()); // spell-checker:disable-line
-}
-
-#[test]
->>>>>>> 3625d98f
 fn test_lines_with_size_suffix() {
     const FILE: &str = "test_lines_with_size_suffix.txt";
     const EXPECTED_FILE: &str = "test_lines_with_size_suffix_expected.txt";
